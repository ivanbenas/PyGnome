--- conflicted
+++ resolved
@@ -12,59 +12,8 @@
 '''
 from math import log, exp
 
-<<<<<<< HEAD
 from hazpy import unit_conversion as uc
 from .utilities import get_density
-=======
-from hazpy import unit_conversion
-uc = unit_conversion
-
-from .models import KVis
-
-
-def boiling_point(max_cuts, api):
-    '''
-    return an array of boiling points for each psuedo-components
-    Assume max_cuts * 2 components containing [saturate, aromatic]
-    Output boiling point in this form:
-
-      components: [s_0, a_0, s_1, a_1, ..., s_n, a_n]
-      index, i:   [0, 1, 2, .., max_cuts-1]
-
-    where s_i is boiling point corresponding with i-th saturate component
-    similarly a_i is boiling point corresponding with i-th aromatic component
-    Hence, max_cuts * 2 components. Boiling point is computed assuming a linear
-    relation as follows:
-
-        T_o = 457.16 - 3.3447 * API
-        dT/df = 1356.7 - 247.36*ln(API)
-
-    The linear fit is done for evenly spaced intervals and BP is in ascending
-    order
-
-        if i % 2 == 0:    # for saturates, i is even
-            bp[i] = T_o + dT/df * (i + 1)/(max_cuts * 2)
-            so i = [0, 2, 4, .., max_cuts-2]
-
-    The boiling point for i-th component's saturate == aromatic bp:
-
-        if i % 2 == 1:    # aromatic, i is odd
-            bp[i] = T_o + dT/df * i/(max_cuts * 2)
-
-    boiling point units of Kelvin
-    Boiling point of saturate and aromatic i-th mass component is equal.
-    '''
-    T_o = 457.16 - 3.3447 * api
-    dT_dF = 1356.7 - 247.36 * log(api)
-
-    bp = [float('nan')] * (max_cuts * 2)
-    array_size = (max_cuts * 2)
-    for ix in range(0, max_cuts * 2, 2):
-        bp[ix] = dT_dF * (ix + 1) / array_size + T_o
-        bp[ix + 1] = bp[ix]
-
-    return bp
->>>>>>> 83f45423
 
 
 def molecular_weight(bp, component):
@@ -140,128 +89,8 @@
         :param temp: temperature in Kelvin. Could be an ndarray, list or scalar
         :type temp: scalar, list, tuple or ndarray - assumes it is in Kelvin
         '''
-<<<<<<< HEAD
         if temp:
             return get_density(self._r_oil, temp, out)
-=======
-            Get a list of all kinematic viscosities associated with this
-            oil object.  The list is compiled from the stored kinematic
-            and dynamic viscosities associated with the oil record.
-            The viscosity fields contain:
-              - kinematic viscosity in m^2/sec
-              - reference temperature in degrees kelvin
-              - weathering ???
-            Viscosity entries are ordered by (weathering, temperature)
-            If we are using dynamic viscosities, we calculate the
-            kinematic viscosity from the density that is closest
-            to the respective reference temperature
-        '''
-        # first we get the kinematic viscosities if they exist
-        ret = []
-        if self._r_oil.kvis:
-            ret = [(k.m_2_s,
-                    k.ref_temp_k,
-                    (0.0 if k.weathering == None else k.weathering))
-                    for k in self._r_oil.kvis
-                    if k.ref_temp_k != None]
-
-        if self._r_oil.dvis:
-            # If we have any DVis records, we need to get the
-            # dynamic viscosities, convert to kinematic, and
-            # add them if possible.
-            # We have dvis at a certain (temperature, weathering).
-            # We need to get density at the same weathering and
-            # the closest temperature in order to calculate the kinematic.
-            # There are lots of oil entries where the dvis do not have
-            # matching densities for (temp, weathering)
-            densities = [(d.kg_m_3,
-                          d.ref_temp_k,
-                          (0.0 if d.weathering == None else d.weathering))
-                         for d in self._r_oil.densities]
-
-            for v, t, w in [(d.kg_ms, d.ref_temp_k, d.weathering)
-                            for d in self._r_oil.dvis]:
-                if w == None:
-                    w = 0.0
-
-                # if we already have a KVis at the same
-                # (temperature, weathering), we do not need
-                # another one
-                if len([vv for vv in ret
-                        if vv[1] == t and vv[2] == w]) > 0:
-                    continue
-
-                # grab the densities with matching weathering
-                dlist = [(d[0], abs(t - d[1]))
-                         for d in densities
-                         if d[2] == w]
-
-                if len(dlist) == 0:
-                    continue
-
-                # grab the density with the closest temperature
-                density = sorted(dlist, key=lambda x: x[1])[0][0]
-
-                # kvis = dvis/density
-                ret.append(((v / density), t, w))
-
-        ret.sort(key=lambda x: (x[2], x[1]))
-        kwargs = ['m_2_s', 'ref_temp_k', 'weathering']
-
-        # caution: although we will have a list of real
-        #          KVis objects, they are not persisted
-        #          in the database.
-        ret = [(KVis(**dict(zip(kwargs, v)))) for v in ret]
-        return ret
-
-    def get_viscosity(self, units='m^2/s'):
-        '''
-        :param units: optional input if output units should be something other
-                      than m^2/s
-        :return: Kinematic Viscosity at current temperature.
-                 Default units: (m^2/s)
-
-        The Oil object has a list of kinematic viscosities at empirically
-        measured temperatures.  We need to use the ones closest to our
-        current temperature and calculate our viscosity from it.
-        '''
-        if self.viscosities:
-            # first get our v_max
-            k_v2 = 5000.0
-            pour_point = (self._r_oil.pour_point_max_k
-                          if self._r_oil.pour_point_max_k != None
-                          else self._r_oil.pour_point_min_k)
-            if pour_point:
-                visc = sorted([(v, abs(v.ref_temp_k - pour_point))
-                                for v in self.viscosities
-                                if v != None],
-                               key=lambda v: v[1])[0][0]
-                v_ref = visc.m_2_s
-                t_ref = visc.ref_temp_k
-
-                v_max = v_ref * exp(k_v2 / pour_point - k_v2 / t_ref)
-            else:
-                v_max = None
-
-            # now get our v_0
-            visc = sorted([(v, abs(v.ref_temp_k - self.temperature))
-                            for v in self.viscosities],
-                           key=lambda v: v[1])[0][0]
-            v_ref = visc.m_2_s
-            t_ref = visc.ref_temp_k
-
-            if (self.temperature - t_ref) == 0:
-                v_0 = v_ref
-            else:
-                v_0 = v_ref * exp(k_v2 / self.temperature - k_v2 / t_ref)
-
-            if v_max:
-                return uc.convert('Kinematic Viscosity', 'm^2/s', units,
-                                  v_0 if v_0 <= v_max else v_max)
-            else:
-                return uc.convert('Kinematic Viscosity', 'm^2/s', units,
-                                  v_0)
->>>>>>> 83f45423
         else:
             return uc.convert('density', 'API', 'kg/m^3', self.api)
 
