--- conflicted
+++ resolved
@@ -112,16 +112,9 @@
     """
 
     def __init__(self, uncertain=False):
-<<<<<<< HEAD
         super(SpillContainer, self).__init__(uncertain)
         
-=======
         self.all_array_types = {}
-        self._data_arrays = {}
-        self.is_uncertain = uncertain  # uncertainty spill - same information as basic_types.spill_type
-        self.on = True  # sets whether the spill is active or not
-
->>>>>>> 39f156b3
         self.spills = OrderedCollection(dtype=gnome.spill.Spill)
         self.rewind()
 
@@ -131,8 +124,7 @@
         - rewind all the spills
         - purge the data arrays
           - we gather data arrays for each contained spill
-          - and the stored arrays are cleared, then replaced with
-        appropriate empty arrays
+          - the stored arrays are cleared, then replaced with appropriate empty arrays
         """
         for spill in self.spills:
             spill.rewind()
@@ -170,15 +162,6 @@
                 raise ValueError("new data array must be the same shape")
 
         self._data_arrays[data_name] = array
-<<<<<<< HEAD
-=======
-
-    @property
-    def num_elements(self):
-        """
-        The number of elements currently in the SpillContainer
-        """
-        return len(self['positions'])  # every spill should have a postitions data array
 
     def reconcile_data_arrays(self):
         self.update_all_array_types()
@@ -201,7 +184,6 @@
         self.all_array_types = {}
         for spill in self.spills:
             self.all_array_types.update(spill.array_types)
->>>>>>> 39f156b3
 
     def uncertain_copy(self):
         """
@@ -218,10 +200,7 @@
     def prepare_for_model_step(self, current_time, time_step=None):
         """
         Called at the beginning of a time step
-
-<<<<<<< HEAD
-=======
-        Note sure what might need to get done here...        
+        Not sure what might need to get done here...        
         """
         pass
 
@@ -283,7 +262,6 @@
         self._array_info = {}
         self.__all_instances = {} # keys are the instance spill_num -- values are the subclass object
 
->>>>>>> 39f156b3
     def rewind(self):
         """
         rewind spills in spill_container
@@ -383,14 +361,7 @@
         else:
             return (self.__spill_container,)
 
-<<<<<<< HEAD
-
-    def __str__(self):
-        msg = "gnome.spill_container.SpillContainer\nspill LE attributes: %s"%self._data_arrays.keys()
-        return msg
-=======
     LE_data = property(lambda self: self.__spill_container._data_arrays.keys())    
->>>>>>> 39f156b3
 
     def LE(self, prop_name, uncertain=False):
         if uncertain:
