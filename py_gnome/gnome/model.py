--- conflicted
+++ resolved
@@ -28,12 +28,7 @@
                            References,
                            class_from_objtype)
 from gnome.persist.base_schema import (ObjType,
-<<<<<<< HEAD
-                                       OrderedCollectionItemsList)
-from gnome.exceptions import ReferencedObjectNotSet
-=======
                                        CollectionItemsList)
->>>>>>> 26fb06dd
 
 
 class ModelSchema(ObjType):
