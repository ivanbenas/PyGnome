"""
module contains objects that contain weather related data. For example,
the Wind object defines the Wind conditions for the spill
"""

import datetime
import os
import copy

import numpy
np = numpy

from colander import (SchemaNode, drop, OneOf,
                      Float, String, Range)
from hazpy import unit_conversion as uc

from gnome.cy_gnome.cy_ossm_time import CyOSSMTime
from gnome import basic_types
# TODO: The name 'convert' is doubly defined as
#       hazpy.unit_conversion.convert and...
#       gnome.utilities.convert
#       This will inevitably cause namespace collisions.
from gnome.utilities.time_utils import date_to_sec
from gnome.utilities import serializable
from gnome.utilities.convert import (to_time_value_pair,
                                     tsformat,
                                     to_datetime_value_2d)
from gnome.persist.extend_colander import (DefaultTupleSchema,
                                           LocalDateTime,
                                           DatetimeValue2dArraySchema)
from gnome.persist import validators, base_schema

<<<<<<< HEAD
from gnome.cy_gnome.cy_ossm_time import CyTimeseries
=======
from .environment import Environment
from .. import _valid_units
>>>>>>> b31c4279


class MagnitudeDirectionTuple(DefaultTupleSchema):
    speed = SchemaNode(Float(),
                       default=0,
                       validator=Range(min=0,
                                       min_err='wind speed must be '
                                               'greater than or equal to 0'
                                       )
                       )
    direction = SchemaNode(Float(), default=0,
                           validator=Range(0, 360,
                                           min_err='wind direction must be '
                                                   'greater than or equal to '
                                                   '0',
                                           max_err='wind direction must be '
                                                   'less than or equal to '
                                                   '360deg'
                                           )
                           )


class WindTupleSchema(DefaultTupleSchema):
    '''
    Schema for each tuple in WindTimeSeries list
    '''
    datetime = SchemaNode(LocalDateTime(default_tzinfo=None),
                          default=base_schema.now,
                          validator=validators.convertible_to_seconds)
    mag_dir = MagnitudeDirectionTuple()


class WindTimeSeriesSchema(DatetimeValue2dArraySchema):
    '''
    Schema for list of Wind tuples, to make the wind timeseries
    '''
    value = WindTupleSchema(default=(datetime.datetime.now(), (0, 0)))

    def validator(self, node, cstruct):
        '''
        validate wind timeseries numpy array
        '''
        validators.no_duplicate_datetime(node, cstruct)
        validators.ascending_datetime(node, cstruct)


class WindSchema(base_schema.ObjType):
    '''
    validate data after deserialize, before it is given back to pyGnome's
    from_dict to set _state of object
    '''
    description = SchemaNode(String(), missing=drop)
    filename = SchemaNode(String(), missing=drop)
    updated_at = SchemaNode(LocalDateTime(), missing=drop)

    latitude = SchemaNode(Float(), missing=drop)
    longitude = SchemaNode(Float(), missing=drop)
    source_id = SchemaNode(String(), missing=drop)
    source_type = SchemaNode(String(),
                             validator=OneOf(basic_types.wind_datasource._attr),
                             default='undefined', missing='undefined')
    units = SchemaNode(String(), default='m/s')
    speed_uncertainty_scale = SchemaNode(Float(), missing=drop)

    timeseries = WindTimeSeriesSchema(missing=drop)
    name = 'wind'


class Wind(Environment, serializable.Serializable):
    '''
    Defines the Wind conditions for a spill
    '''
    # removed 'id' from list below. id, filename and units cannot be updated
    # - read only properties

    # default units for input/output data
    _update = ['description',
               'latitude',
               'longitude',
               'source_type',
               'source_id',  # what is source ID? Buoy ID?
               'updated_at',
               'speed_uncertainty_scale']

    # used to create new obj or as readonly parameter
    _create = []
    _create.extend(_update)

    _state = copy.deepcopy(Environment._state)
    _state.add(save=_create, update=_update)
    _schema = WindSchema

    # add 'filename' as a Field object
    _state.add_field([serializable.Field('filename', isdatafile=True,
                                         save=True, read=True,
                                         test_for_eq=False),
                      serializable.Field('timeseries', save=False,
                                         update=True),
                      # test for equality of units a little differently
                      serializable.Field('units', save=False,
                                         update=True, test_for_eq=False),
                      ])
    _state['name'].test_for_eq = False

    # list of valid velocity units for timeseries
    valid_vel_units = _valid_units('Velocity')

    def __init__(self, timeseries=None, units=None,
                 filename=None, format='r-theta',
                 latitude=None, longitude=None,
                 speed_uncertainty_scale=0.0,
                 **kwargs):
        """
        Initializes a wind object from timeseries or datafile
        If both are given, it will read data from the file

        If neither are given, timeseries gets initialized as:

            timeseries = np.zeros((1,), dtype=basic_types.datetime_value_2d)
            units = 'mps'

        If user provides timeseries, they *must* also provide units

        All other keywords are optional. Optional parameters (kwargs):

        :param timeseries: numpy array containing time_value_pair
        :type timeseries: numpy.ndarray[basic_types.time_value_pair, ndim=1]
        :param filename: path to a long wind file from which to read wind data
        :param units: units associated with the timeseries data. If 'filename'
            is given, then units are read in from the file.
            get_timeseries() will use these as default units to
            output data, unless user specifies otherwise.
            These units must be valid as defined in the hazpy
            unit_conversion module
        :type units:  string, for example: 'knot', 'meter per second',
            'mile per hour' etc.
            Default units for input/output timeseries data
        :param format: (Optional) default timeseries format is
            magnitude direction: 'r-theta'
        :type format: string 'r-theta' or 'uv'. Default is 'r-theta'.
            Converts string to integer defined by
            gnome.basic_types.ts_format.*
            TODO: 'format' is a python builtin keyword.  We should
            not use it as an argument name
        :param name: (Optional) human readable string for wind object name.
            Default is filename if data is from file or "Wind Object"
        :param source_type: (Optional) Default is undefined, but can be one of
            the following: ['buoy', 'manual', 'undefined', 'file', 'nws']
            If data is read from file, then it is 'file'
        :param latitude: (Optional) latitude of station or location where
            wind data is obtained from NWS
        :param longitude: (Optional) longitude of station or location where
            wind data is obtained from NWS

        """
        if (timeseries is None and filename is None):
            timeseries = np.zeros((1,), dtype=basic_types.datetime_value_2d)
            units = 'mps'

        self._filename = None

        if not filename:
            time_value_pair = self._convert_to_time_value_pair(timeseries,
                                                               units, format)

            if units is None:
                raise TypeError("Setting from timeseries requires units")
            else:
                self._check_units(units)

            # this has same scope as CyWindMover object
            #
            # TODO: move this as a class attribute if we can.
            #       I can see that we are instantiating the class,
            #       but maybe we can find a way to not have to
            #       pickle this attribute when we pickle a Wind instance
            #
            self.ossm = CyTimeseries(timeseries=time_value_pair)
            self._user_units = units
            self.source_type = (kwargs.pop('source_type')
                                if kwargs.get('source_type')
                                in basic_types.wind_datasource._attr
                                else 'undefined')
            self.name = kwargs.pop('name', self.__class__.__name__)
        else:
            ts_format = tsformat(format)
            self._filename = filename
            self.ossm = CyTimeseries(filename=self._filename,
                                   file_format=ts_format)
            self._user_units = self.ossm.user_units

            self.source_type = 'file'  # this must be file
            self.name = kwargs.pop('name', os.path.split(self.filename)[1])

        self.updated_at = kwargs.pop('updated_at', None)
        self.source_id = kwargs.pop('source_id', 'undefined')
        self.longitude = longitude
        self.latitude = latitude
        self.description = kwargs.pop('description', 'Wind Object')
        self.speed_uncertainty_scale = speed_uncertainty_scale

        super(Wind, self).__init__(**kwargs)

    def _convert_units(self, data, ts_format, from_unit, to_unit):
        '''
        Private method to convert units for the 'value' stored in the
        date/time value pair
        '''
        if from_unit != to_unit:
            data[:, 0] = uc.convert('Velocity', from_unit, to_unit, data[:, 0])

            if ts_format == basic_types.ts_format.uv:
                # TODO: avoid clobbering the 'ts_format' namespace
                data[:, 1] = uc.convert('Velocity', from_unit, to_unit,
                                        data[:, 1])

        return data

    def _check_units(self, units):
        '''
        Checks the user provided units are in list Wind.valid_vel_units
        '''
        if units not in Wind.valid_vel_units:
            raise uc.InvalidUnitError((units, 'Velocity'))

    def _check_timeseries(self, timeseries, units):
        '''
        Run some checks to make sure timeseries is valid
        Also, make the resolution to minutes as opposed to seconds
        '''
        try:
            if timeseries.dtype != basic_types.datetime_value_2d:
                # Both 'is' or '==' work in this case.  There is only one
                # instance of basic_types.datetime_value_2d.
                # Maybe in future we can consider working with a list,
                # but that's a bit more cumbersome for different dtypes
                raise ValueError('timeseries must be a numpy array containing '
                                 'basic_types.datetime_value_2d dtype')
        except AttributeError, err:
            msg = 'timeseries is not a numpy array. {0}'
            raise AttributeError(msg.format(err.message))

        # check to make sure the time values are in ascending order
        if np.any(timeseries['time'][np.argsort(timeseries['time'])]
                  != timeseries['time']):
            raise ValueError('timeseries are not in ascending order. '
                             'The datetime values in the array must be in '
                             'ascending order')

        # check for duplicate entries
        unique = np.unique(timeseries['time'])
        if len(unique) != len(timeseries['time']):
            raise ValueError('timeseries must contain unique time entries. '
                             'Number of duplicate entries: '
                             '{0}'.format(len(timeseries) - len(unique)))

        # make resolution to minutes in datetime
        for ix, tm in enumerate(timeseries['time'].astype(datetime.datetime)):
            timeseries['time'][ix] = tm.replace(second=0)

    def __repr__(self):
        self_ts = self.timeseries.__repr__()
        return ('{0.__class__.__module__}.{0.__class__.__name__}('
                'description="{0.description}", '
                'source_id="{0.source_id}", '
                'source_type="{0.source_type}", '
                'units="{0.units}", '
                'updated_at="{0.updated_at}", '
                'timeseries={1}'
                ')').format(self, self_ts)

    def __str__(self):
        return "Wind( timeseries=Wind.get_timeseries('uv'), format='uv')"

    def __eq__(self, other):
        '''
        call super to test for equality of objects for all attributes
        except 'units' and 'timeseries' - test 'timeseries' here by converting
        to consistent units
        '''
        # since this has numpy array - need to compare that as well
        # By default, tolerance for comparison is atol=1e-10, rtol=0
        # persisting data requires unit conversions and finite precision,
        # both of which will introduce a difference between two objects

        check = super(Wind, self).__eq__(other)

        if check:
            sts = self.get_timeseries(units=self.units)
            ots = other.get_timeseries(units=self.units)

            if (sts['time'] != ots['time']).all():
                return False
            else:
                return np.allclose(sts['value'], ots['value'], 0, 1e-2)

        return check

    def __ne__(self, other):
        return not self == other

    # user_units = property( lambda self: self._user_units)

    @property
    def units(self):
        return self._user_units

    @units.setter
    def units(self, value):
        """
        User can set default units for input/output data

        These are given as string and must be one of the units defined in
        unit_conversion module. Also given in 'valid_vel_units' class attribute
        """
        self._check_units(value)
        self._user_units = value

    @property
    def filename(self):
        return self._filename

    @property
    def timeseries(self):
        return self.get_timeseries()

    @timeseries.setter
    def timeseries(self, value):
        self.set_timeseries(value, units=self.units)

    def _convert_to_time_value_pair(self, datetime_value_2d, units,
                                    fmt):
        '''
        fmt datetime_value_2d so it is a numpy array with
        dtype=basic_types.time_value_pair as the C++ code expects
        '''
        # following fails for 0-d objects so make sure we have a 1-D array
        # to work with
        datetime_value_2d = np.asarray(datetime_value_2d,
                                       dtype=basic_types.datetime_value_2d)
        if datetime_value_2d.shape == ():
            datetime_value_2d = np.asarray([datetime_value_2d],
                                           dtype=basic_types.datetime_value_2d)

        self._check_units(units)
        self._check_timeseries(datetime_value_2d, units)
        datetime_value_2d['value'] = \
            self._convert_units(datetime_value_2d['value'],
                                fmt, units, 'meter per second')

        timeval = to_time_value_pair(datetime_value_2d, fmt)
        return timeval

    def get_timeseries(self, datetime=None, units=None, format='r-theta'):
        """
        Returns the timeseries in the requested format. If datetime=None,
        then the original timeseries that was entered is returned.
        If datetime is a list containing datetime objects, then the wind value
        for each of those date times is determined by the underlying
        CyTimeseries object and the timeseries is returned.

        The output format is defined by the strings 'r-theta', 'uv'

        :param datetime: [optional] datetime object or list of datetime
                         objects for which the value is desired
        :type datetime: datetime object
        :param units: [optional] outputs data in these units. Default is to
                      output data in units
        :type units: string. Uses the hazpy.unit_conversion module.
                     hazpy.unit_conversion throws error for invalid units
        :param format: output format for the times series:
                       either 'r-theta' or 'uv'
        :type format: either string or integer value defined by
                      basic_types.ts_format.* (see cy_basic_types.pyx)

        :returns: numpy array containing dtype=basic_types.datetime_value_2d.
                  Contains user specified datetime and the corresponding
                  values in user specified ts_format
        """
        if datetime is None:
            datetimeval = to_datetime_value_2d(self.ossm.timeseries, format)
        else:
            datetime = np.asarray(datetime, dtype='datetime64[s]').reshape(-1)
            timeval = np.zeros((len(datetime), ),
                               dtype=basic_types.time_value_pair)
            timeval['time'] = date_to_sec(datetime)
            timeval['value'] = self.ossm.get_time_value(timeval['time'])
            datetimeval = to_datetime_value_2d(timeval, format)

        if units is None:
            units = self.units

        datetimeval['value'] = self._convert_units(datetimeval['value'],
                                                   format, 'meter per second',
                                                   units)

        return datetimeval

    def set_timeseries(self, datetime_value_2d, units, format='r-theta'):
        """
        Sets the timeseries of the Wind object to the new value given by
        a numpy array.  The format for the input data defaults to
        basic_types.format.magnitude_direction but can be changed by the user

        :param datetime_value_2d: timeseries of wind data defined in a
                                  numpy array
        :type datetime_value_2d: numpy array of dtype
                                 basic_types.datetime_value_2d
        :param units: units associated with the data. Valid units defined in
                      Wind.valid_vel_units list
        :param format: output format for the times series; as defined by
                       basic_types.format.
        :type format: either string or integer value defined by
                      basic_types.format.* (see cy_basic_types.pyx)
        """
        timeval = self._convert_to_time_value_pair(datetime_value_2d,
                                                   units, format)
        self.ossm.timeseries = timeval

    def save(self, saveloc, references=None, name=None):
        '''
        Write Wind timeseries to file, then call save method using super
        '''
        name = (name, 'Wind.json')[name is None]
        datafile = os.path.join(saveloc,
                                os.path.splitext(name)[0] + '_data.WND')
        self._write_timeseries_to_file(datafile)
        self._filename = datafile
        return super(Wind, self).save(saveloc, references, name)

    def _write_timeseries_to_file(self, datafile):
        '''write to temp file '''

        header = ('Station Name\n'
                  'Position\n'
                  'knots\n'
                  'LTime\n'
                  '0,0,0,0,0,0,0,0\n')
        val = self.get_timeseries(units='knots')['value']
        dt = (self.get_timeseries(units='knots')['time']
              .astype(datetime.datetime))

        with open(datafile, 'w') as file_:
            file_.write(header)

            for i, idt in enumerate(dt):
                file_.write('{0.day:02}, '
                            '{0.month:02}, '
                            '{0.year:04}, '
                            '{0.hour:02}, '
                            '{0.minute:02}, '
                            '{1:02.4f}, {2:02.4f}\n'
                            .format(idt,
                                    round(val[i, 0], 4),
                                    round(val[i, 1], 4))
                            )
        file_.close()   # just incase we get issues on windows

    def update_from_dict(self, data):
        '''
        '''
        updated = self.update_attr('units', data.pop('units', self.units))
        if super(Wind, self).update_from_dict(data):
            return True
        else:
            return updated

    def get_value(self, time):
        '''
        Return the value at specified time and location. Wind timeseries are
        independent of location; however, a gridded datafile may require
        location so this interface may get refactored if it needs to support
        different types of wind data. It returns the data in SI units (m/s)
        in 'r-theta' format (speed, direction)

        .. note:: It invokes get_timeseries(..) function
        '''
        data = self.get_timeseries(time, 'm/s', 'r-theta')
        return tuple(data[0]['value'])

    def set_speed_uncertainty(self, up_or_down=None):
        '''
            This function shifts the wind speed values in our time series
            based on a single parameter Rayleigh distribution method,
            and scaled by a value in the range [0.0 ... 1.0].
            From this scaled distribution method, we determine either an
            upper uncertainty or a lower uncertainty multiplier.  Then we
            shift our wind speed values based on it.

            delta = 0.5  # medium uncertainty
            u(t_k) = (1 + delta * sqrt(2/pi)) * U_10(t_k)
            l(t_k) = (1 - delta * sqrt(2/pi)) * U_10(t_k)

            Since we are irreversibly changing the wind speed values,
            we should probably do this only once.
        '''
        if (self.speed_uncertainty_scale <= 0.0 or
                self.speed_uncertainty_scale > 1.0):
            return False

        if up_or_down == 'up':
            scale = (1 + self.speed_uncertainty_scale * np.sqrt(2 / np.pi))
        elif up_or_down == 'down':
            scale = (1 - self.speed_uncertainty_scale * np.sqrt(2 / np.pi))
        else:
            return False

        time_series = self.get_timeseries()
        for tse in time_series:
            tse['value'][0] *= scale

        self.set_timeseries(time_series, self.units)

        return True


def constant_wind(speed, direction, units='m/s'):
    """
    utility to create a constant wind "timeseries"

    :param speed: speed of wind
    :param direction: direction -- degrees True, direction wind is from
                      (degrees True)
    :param unit='m/s': units for speed, as a string, i.e. "knots", "m/s",
                       "cm/s", etc.

    .. note:: The time for a constant wind timeseries is irrelevant. This
    function simply sets it to datetime.now() accurate to hours.
    """
    wind_vel = np.zeros((1, ), dtype=basic_types.datetime_value_2d)

    # just to have a time accurate to minutes
    wind_vel['time'][0] = datetime.datetime.now().replace(microsecond=0,
                                                          second=0,
                                                          minute=0)
    wind_vel['value'][0] = (speed, direction)

    return Wind(timeseries=wind_vel, format='r-theta', units=units)<|MERGE_RESOLUTION|>--- conflicted
+++ resolved
@@ -30,12 +30,10 @@
                                            DatetimeValue2dArraySchema)
 from gnome.persist import validators, base_schema
 
-<<<<<<< HEAD
 from gnome.cy_gnome.cy_ossm_time import CyTimeseries
-=======
+
 from .environment import Environment
 from .. import _valid_units
->>>>>>> b31c4279
 
 
 class MagnitudeDirectionTuple(DefaultTupleSchema):
