--- conflicted
+++ resolved
@@ -1,614 +1,587 @@
-#!/usr/bin/env python
-
-"""
-An implementation of the GNOME land-water map.
-
-This is a re-write of the C++ raster map approach
-"""
-# ##fixme:
-# ## needs some re-catoring -- more clear distiction between public and
-# ##                           private API:
-
-# on_land, in_water, etc -- need that?
-
-# NOTES:
-#  - Should we just use non-projected coordinates for the raster map?
-#    It makes for a little less computation at every step.
-#  - Do we want to treat lakes differently than regular water?
-
-# New features:
-#  - Map now handles spillable area and map bounds as polygons
-#  - raster is the same aspect ratio as the land
-#  - internally, raster is a numpy array
-#  - land raster is only as big as the land -- if the map bounds are bigger,
-#    extra space is not in the land map
-#  Question: what if map-bounds is smaller than land? wasted bitmap space?
-#            (though it should work)
-
-import copy
-
-import numpy as np
-
-from gnome import GnomeId
-
-from gnome.utilities import map_canvas, serializable
-from gnome.utilities.file_tools import haz_files
-
-from gnome.basic_types import oil_status, world_point_type
-from gnome.cy_gnome.cy_land_check import check_land
-
-from gnome.utilities.geometry.cy_point_in_polygon import (points_in_poly,
-                                                          point_in_poly)
-
-from gnome.utilities.geometry.polygons import PolygonSet
-
-
-class GnomeMap(serializable.Serializable):
-    """
-    The very simplest map for GNOME -- all water
-    with only a bounding box for the map bounds.
-
-    This also serves as a description of the interface
-    """
-    _update = ['map_bounds', 'spillable_area']
-    _create = []
-    _create.extend(_update)
-    state = copy.deepcopy(serializable.Serializable.state)
-    state.add(create=_create, update=_update)
-
-    refloat_halflife = None  # note -- no land, so never used
-
-    def __init__(self, map_bounds=None, spillable_area=None, id=None):
-        """
-        This __init__ will be different for other implementations
-
-        Optional parameters (kwargs)
-
-        :param map_bounds: The polygon bounding the map -- could be larger
-                           or smaller than the land raster
-
-        :param spillable_area: The polygon bounding the spillable_area
-
-        :param id: unique ID of the object. Using UUID as a string.
-                   This is only used when loading object from save file.
-        :type id: string
-
-        Note on 'map_bounds':
-            ( (x1,y1), (x2,y2),(x3,y3),..)
-            An NX2 array of points that describe a polygon
-            if no map bounds is provided -- the whole world is valid
-        """
-
-        if map_bounds is not None:
-            self.map_bounds = np.asarray(map_bounds,
-                                         dtype=np.float64).reshape(-1, 2)
-        else:
-            # using -360 to 360 to allow stuff to cross the dateline..
-            self.map_bounds = np.array(((-360, 90),
-                                        (360, 90),
-                                        (360, -90),
-                                        (-360, -90),
-                                        ), dtype=np.float64)
-
-        if spillable_area is None:
-            self.spillable_area = self.map_bounds
-        else:
-            self.spillable_area = np.asarray(spillable_area,
-                                             dtype=np.float64).reshape(-1, 2)
-
-        self._gnome_id = GnomeId(id)
-
-    id = property(lambda self: self._gnome_id.id)
-
-    def on_map(self, coords):
-        """
-        :param coords: location for test.
-        :type coords: 3-tuple of floats: (long, lat, depth) or a
-                                         NX3 numpy array
-
-        :return: bool array: True if the location is on the map,
-                             False otherwise
-
-        Note:
-          coord is 3-d, but the concept of "on the map" is 2-d in this context,
-          so depth is ignored.
-
-        """
-        coords = np.asarray(coords, dtype=world_point_type)
-        on_map_mask = points_in_poly(self.map_bounds, coords)
-        return on_map_mask
-
-    def on_land(self, coord):
-        """
-        :param coord: location for test.
-        :type coord: 3-tuple of floats: (long, lat, depth)
-
-        :return:
-         - Always returns False-- no land in this implementation
-
-        """
-        return False
-
-    def in_water(self, coords):
-        """
-        :param coords: location for test.
-        :type coords: 3-tuple of floats: (long, lat, depth)
-                      or an Nx3 array
-
-        :returns:
-         - True if the point is in the water,
-         - False if the point is on land (or off map?)
-
-         This implementation has no land, so always True in on the map.
-
-        """
-        return self.on_map(coords)
-
-    def allowable_spill_position(self, coord):
-        """
-
-        :param coord: location for test.
-        :type coord: 3-tuple of floats: (long, lat, depth)
-
-        :return:
-         - True if the point is an allowable spill position
-         - False if the point is not an allowable spill position
-
-        .. note:: it could be either off the map, or in a location that
-                  spills aren't allowed
-
-        """
-        return points_in_poly(self.spillable_area, coord)
-
-    def _set_off_map_status(self, spill):
-        """
-        Determines which LEs moved off the map
-
-        Called by beach_elements after checking for land-hits
-
-        :param spill: current SpillContainer
-        :type spill:  :class:`gnome.spill_container.SpillContainer`
-
-        """
-        next_positions = spill['next_positions']
-        status_codes = spill['status_codes']
-        off_map = np.logical_not(self.on_map(next_positions))
-        #status_codes[off_map] = oil_status.off_maps
-        status_codes[off_map] = oil_status.to_be_removed
-
-    def beach_elements(self, spill):
-        """
-        Determines which LEs were or weren't beached or moved off_map.
-        status_code is changed to oil_status.off_maps if off the map.
-
-        Called by the model in the main time loop, after all movers have acted.
-
-        :param spill: current SpillContainer
-        :type spill:  :class:`gnome.spill_container.SpillContainer`
-
-        This map class has no land, so only the map check is done
-        and nothing changes
-        """
-        self._set_off_map_status(spill)
-
-    def refloat_elements(self, spill_container, time_step):
-        """
-        This method performs the re-float logic -- changing the element
-        status flag, and moving the element to the last known water position
-
-        :param spill_container: current SpillContainer
-        :type spill_container:  :class:`gnome.spill_container.SpillContainer`
-
-        .. note::
-            This map class has no land, and so is a no-op.
-        """
-        pass
-
-    def resurface_airborne_elements(self, spill_container):
-        """
-        Takes any elements that are left above the water surface (z < 0.0)
-        and puts them on the surface (z == 0.0)
-
-        :param spill_container: current SpillContainer
-        :type spill_container:  :class:`gnome.spill_container.SpillContainer`
-
-        .. note::
-            While this shouldn't occur according to the physics we're modeling,
-            some movers may push elements up to high, or multiple movers may
-            add vertical movement that adds up to over the surface.
-        """
-        next_positions = spill_container['next_positions']
-        #next_positions[:,2] = np.where(next_positions[:,2]<0.0, 0.0,
-        #                               next_positions[:,2])
-        np.maximum(next_positions[:, 2], 0.0, out=next_positions[:, 2])
-        return None
-
-
-class RasterMap(GnomeMap):
-    """
-    A land water map implemented as a raster
-
-    This one uses a numpy array of uint8, so there are 8 bits to choose from...
-
-    It requires a constant refloat half-life in hours
-
-    This will usually be initialized in a sub-class (from a BNA, etc)
-    NOTE: Nothing new added to state attribute for serialization
-    """
-    ## NOTE: spillable area can be both larger and smaller than land raster:
-    ##       map bounds can also be larger or smaller:
-    ##            both are done with a point in polygon check
-    ##       if map is smaller than land polygons, no need for raster to be
-    ##       larger than map -- but no impimented yet.
-
-    ## flags for what's in the bitmap
-    ## in theory -- it could be used for other data:
-    ##  refloat, other properties?
-    ## note the BW map_canvas only does 1, though.
-
-    land_flag = 1
-
-    def __init__(self,
-                 refloat_halflife,  # hours
-                 bitmap_array,
-                 projection,
-                 **kwargs):
-        """
-        create a new RasterMap
-
-        :param refloat_halflife: The halflife for refloating off land
-                                 -- assumed to be the same for all land.
-        :type refloat_halflife: float. Units are hours
-
-        :param bitmap_array: A numpy array that stores the land-water map
-        :type bitmap_array: a (W,H) numpy array of type uint8
-
-        :param projection: A Projection object -- used to convert from
-                           lat-long to pixels in the array
-        :type projection: :class:`gnome.map_canvas.Projection`
-
-        Optional arguments (kwargs)
-
-        :param map_bounds: The polygon bounding the map -- could be larger
-                           or smaller than the land raster
-        :type map_bounds: (N,2) numpy array of floats
-
-        :param spillable_area: The polygon bounding the spillable_area
-        :type spillable_area: (N,2) numpy array of floats
-
-        :param id: unique ID of the object. Using UUID as a string.
-                   This is only used when loading object from save file.
-
-        :type id: string
-        """
-<<<<<<< HEAD
-        
-        self._refloat_halflife = refloat_halflife*60.0*60.0 # convert to seconds
-        if bitmap_array.dtype !=np.dtype('uint8'):
-            raise ValueError("wrong data type for bitmap_array: %s"%bitmap_array.dtype)
-=======
-
-        # convert to seconds
-        self._refloat_halflife = refloat_halflife * 60.0 * 60.0
-
->>>>>>> d64f29f8
-        self.bitmap = bitmap_array
-        self.projection = projection
-
-        GnomeMap.__init__(self, **kwargs)
-
-    @property
-    def refloat_halflife(self):
-        return self._refloat_halflife / 3600.0  # convert to hours
-
-    @refloat_halflife.setter
-    def refloat_halflife(self, value):
-        self._refloat_halflife = value * 3600.0  # convert to seconds
-
-    def _on_land_pixel(self, coord):
-        """
-        returns 1 if the point is on land, 0 otherwise
-
-        :param coord: pixel coordinates of point of interest
-        :type coord: tuple: (row, col)
-
-        .. note:: Only used internally or for testing -- no need for external
-                  API to use pixel coordinates.
-        """
-        try:
-            return self.bitmap[coord[0], coord[1]] & self.land_flag
-        except IndexError:
-            # not on land if outside the land raster. (Might be off the map!)
-            return False
-
-    def on_land(self, coord):
-        """
-        :param coord: (long, lat, depth) location -- depth is ignored here.
-        :type coord: 3-tyuple of floats -- (long, lat, depth)
-
-        :return:
-         - 1 if point on land
-         - 0 if not on land
-
-        .. note:: to_pixel() converts to array of points...
-        """
-        return self._on_land_pixel(self.projection.to_pixel(coord)[0])
-
-    def _on_land_pixel_array(self, coords):
-        """
-        determines which LEs are on lond
-
-        :param coords:  Nx2 numpy int array of pixel coords matching the bitmap
-        :type coords:  Nx2 numpy int array of pixel coords matching the bitmap
-
-        returns: a (N,) array of bools - true for particles that are on land
-        """
-        mask = map(point_in_poly, [self.map_bounds, ] * len(coords), coords)
-        racpy = np.copy(coords)[mask]
-        mskgph = self.bitmap[racpy[:, 0], racpy[:, 1]]
-        chrmgph = np.array([0, ] * len(coords))
-        chrmgph[np.array(mask)] = mskgph
-        return chrmgph
-
-    def _in_water_pixel(self, coord):
-        try:
-            return not (self.bitmap[coord[0], coord[1]] & self.land_flag)
-        except IndexError:
-            # Note: this could be off map, which may be a different thing
-            #       than on land....but off the map should have been tested
-            #       first
-            return True
-
-    def in_water(self, coord):
-        """
-        checks if it's on the map, first.
-            (depth is ignored in this version)
-
-        :param coord: (lon, lat, depth) coordinate
-
-        :return: true if the point given by coord is in the water
-
-        """
-        if not self.on_map(coord):
-            return False
-        else:
-            # to_pixel makes a NX2 array
-            return self._in_water_pixel(self.projection.to_pixel(coord,
-                                                                 asint=True)[0]
-                                        )
-
-    def beach_elements(self, spill):
-        """
-        Determines which elements were or weren't beached.
-
-        Any that are beached have the beached flag set, and a
-        "last known water position" (lkwp) is computed
-
-        This version uses a modified Bresenham algorithm to find out
-        which pixels the LE may have crossed.
-
-        :param spill: the current spill container
-        :type spill:  :class:`gnome.spill_container.SpillContainer`
-            It must have the following data arrays:
-            ('prev_position', 'positions', 'last_water_pt', 'status_code')
-        """
-
-        self.resurface_airborne_elements(spill)
-
-        # pull the data from the spill
-        ## is the last water point the same as the previous position? why not??
-        ## if beached, it won't move, if not, then we can use it?
-        start_pos = spill['positions']
-        next_pos = spill['next_positions']
-        status_codes = spill['status_codes']
-        last_water_positions = spill['last_water_positions']
-
-        # transform to pixel coords:
-        # NOTE: must be integers!
-        start_pos_pixel = self.projection.to_pixel(start_pos, asint=True)
-        next_pos_pixel = self.projection.to_pixel(next_pos, asint=True)
-        last_water_pos_pixel = self.projection.to_pixel(last_water_positions,
-                                                        asint=True)
-
-        # call the actual hit code:
-        # the status_code and last_water_point arrays are altered in-place
-        # only check the ones that aren't already beached?
-        self._check_land(self.bitmap,
-                         start_pos_pixel, next_pos_pixel,
-                         status_codes, last_water_pos_pixel)
-
-        #transform the points back to lat-long.
-        beached = (status_codes == oil_status.on_land)
-        next_pos[beached, :2] = self.projection.to_lonlat(next_pos_pixel[beached])
-        last_water_positions[beached, :2] = self.projection.to_lonlat(last_water_pos_pixel[beached, :2])
-
-        self._set_off_map_status(spill)
-
-    def refloat_elements(self, spill_container, time_step):
-        """
-        This method performs the re-float logic -- changing the element
-        status flag, and moving the element to the last known water position
-
-        :param spill_container: the current spill container
-        :type spill_container:  :class:`gnome.spill_container.SpillContainer`
-        """
-        # index into array of particles on_land
-        r_idx = np.where(spill_container['status_codes'] == oil_status.on_land)[0]
-
-        if r_idx.size == 0:  # no particles on land
-            return
-
-        if self._refloat_halflife > 0.0:
-            # refloat particles based on probability
-            refloat_probability = 1.0 - 0.5 ** (float(time_step) / self._refloat_halflife)
-            rnd = np.random.uniform(0, 1, len(r_idx))
-
-            # subset of indices that will refloat
-            # maybe we should rename refloat_probability since
-            # rnd <= refloat_probability to
-            # refloat, maybe call it stay_on_land_probability
-            r_idx = r_idx[np.where(rnd <= refloat_probability)[0]]
-
-        if r_idx.size > 0:
-            # check is not required, but why do this operation if no particles
-            # need to be refloated
-            spill_container['positions'][r_idx] = spill_container['last_water_positions'][r_idx]
-            spill_container['status_codes'][r_idx] = oil_status.in_water
-
-    def _check_land(self, raster_map,
-                    positions, end_positions,
-                    status_codes, last_water_positions):
-        """
-        Do the actual land-checking.  This method calls a Cython version:
-            gnome.cy_gnome.cy_land_check.check_land()
-
-        The arguments 'status_codes', 'positions' and 'last_water_positions'
-        are altered in place.
-        """
-        check_land(raster_map, positions, end_positions,
-                   status_codes, last_water_positions)
-
-    def allowable_spill_position(self, coord):
-        """
-        Returns true is the spill position is in the allowable spill area
-
-        .. note::
-            This may not be the same as in_water!
-
-        :param coord: (lon, lat, depth) coordinate
-        """
-        if self.on_map(coord):
-            if not self.on_land(coord):
-                if self.spillable_area is None:
-                    return True
-                else:
-                    return points_in_poly(self.spillable_area, coord)
-            else:
-                return False
-        else:
-            return False
-
-    def to_pixel_array(self, coords):
-        """
-        Projects an array of (lon, lat) tuples onto the bitmap,
-        and modifies it in place to hold the corresponding projected values.
-
-        :param coords:  a numpy array of (lon, lat, depth) points
-
-        :return: a numpy array of (x, y) pixel values
-        """
-
-        return self.projection.to_pixel(coords)
-
-
-class MapFromBNA(RasterMap, serializable.Serializable):
-    """
-    A raster land-water map, created from a BNA file
-    """
-    state = copy.deepcopy(RasterMap.state)
-<<<<<<< HEAD
-    state.add( create=['refloat_halflife'], update=['refloat_halflife'])
-    state.add_field(serializable.Field('filename',isdatafile=True,create=True,read=True))   # add 'filename' as a Field object
-    
-    def __init__(self,
-                 filename,
-                 refloat_halflife=6, #hours
-                 raster_size = 1024*1024, # default to 1MB raster
-=======
-    state.add(create=['refloat_halflife'], update=['refloat_halflife'])
-    state.add_field(serializable.Field('filename', isdatafile=True,
-                                       create=True, read=True))
-
-    def __init__(self, filename,
-                 refloat_halflife,  # hours
-                 raster_size=1024 * 1024,  # default to 1MB raster
->>>>>>> d64f29f8
-                 **kwargs):
-        """
-        Creates a GnomeMap (specifically a RasterMap) from a bna file.
-        It is expected that you will get the spillable area and map bounds
-        from the BNA -- if they exist
-
-        Required arguments:
-
-        :param bna_file: full path to a bna file
-        :param refloat_halflife: the half-life (in hours) for the re-floating.
-        :param raster_size: the total number of pixels (bytes) to make the
-                            raster -- the actual size will match the
-                            aspect ratio of the bounding box of the land
-
-        Optional arguments (kwargs):
-
-        :param map_bounds: The polygon bounding the map -- could be larger or
-                           smaller than the land raster
-        :param spillable_area: The polygon bounding the spillable_area
-        :param id: unique ID of the object. Using UUID as a string.
-                   This is only used when loading object from save file.
-        :type id: string
-        """
-        self.filename = filename
-        polygons = haz_files.ReadBNA(filename, "PolygonSet")
-        map_bounds = None
-        spillable_area = None
-        # find the spillable area and map bounds:
-        # and create a new polygonset without them
-        #  fixme -- adding a "pop" method to PolygonSet might be better
-        #      or a gnome_map_data object...
-        just_land = PolygonSet()  # and lakes....
-
-        for p in polygons:
-            if p.metadata[1].lower() == "spillablearea":
-                spillable_area = p
-            elif p.metadata[1].lower() == "map bounds":
-                map_bounds = p
-            else:
-                just_land.append(p)
-        # now draw the raster map with a map_canvas:
-        #determine the size:
-        BB = just_land.bounding_box
-        # create spillable area and  bounds if they weren't in the BNA
-        if map_bounds is None:
-            map_bounds = BB.AsPoly()
-        if spillable_area is None:
-            spillable_area = map_bounds
-
-        # user defined spillable_area, map_bounds overrides data obtained
-        # from polygons
-        spillable_area = kwargs.pop('spillable_area', spillable_area)
-        map_bounds = kwargs.pop('map_bounds', map_bounds)
-
-        # stretch the bounding box, to get approximate aspect ratio in
-        # projected coords.
-        aspect_ratio = np.cos(BB.Center[1] * np.pi / 180) * BB.Width / BB.Height
-        w = int(np.sqrt(raster_size * aspect_ratio))
-        h = int(raster_size / w)
-
-<<<<<<< HEAD
-        canvas = map_canvas.MapCanvas( (w, h), land_polygons=just_land)
-=======
-        canvas = map_canvas.BW_MapCanvas((w, h), land_polygons=just_land)
->>>>>>> d64f29f8
-        canvas.draw_background()
-        canvas.save_background("bna_map_test%s.png"%self.filename)
-
-        ## get the bitmap as a numpy array:
-<<<<<<< HEAD
-        bitmap_array = canvas.background_as_array()
-        ## convert to simple 1/0 array:
-        land = canvas.get_color_index('land')
-        bitmap_array = np.where(bitmap_array==land, np.uint8(1), np.uint8(0))
-
-=======
-        bitmap_array = canvas.as_array()
-
-        # __init__ the  RasterMap
->>>>>>> d64f29f8
-        RasterMap.__init__(self,
-                           refloat_halflife,  # hours
-                           bitmap_array,
-                           canvas.projection,
-                           map_bounds=map_bounds,
-                           spillable_area=spillable_area,
-                           **kwargs)
-
-        return None
+#!/usr/bin/env python
+
+"""
+An implementation of the GNOME land-water map.
+
+This is a re-write of the C++ raster map approach
+"""
+# ##fixme:
+# ## needs some re-catoring -- more clear distiction between public and
+# ##                           private API:
+
+# on_land, in_water, etc -- need that?
+
+# NOTES:
+#  - Should we just use non-projected coordinates for the raster map?
+#    It makes for a little less computation at every step.
+#  - Do we want to treat lakes differently than regular water?
+
+# New features:
+#  - Map now handles spillable area and map bounds as polygons
+#  - raster is the same aspect ratio as the land
+#  - internally, raster is a numpy array
+#  - land raster is only as big as the land -- if the map bounds are bigger,
+#    extra space is not in the land map
+#  Question: what if map-bounds is smaller than land? wasted bitmap space?
+#            (though it should work)
+
+import copy
+
+import numpy as np
+
+from gnome import GnomeId
+
+from gnome.utilities import map_canvas, serializable
+from gnome.utilities.file_tools import haz_files
+
+from gnome.basic_types import oil_status, world_point_type
+from gnome.cy_gnome.cy_land_check import check_land
+
+from gnome.utilities.geometry.cy_point_in_polygon import (points_in_poly,
+                                                          point_in_poly)
+
+from gnome.utilities.geometry.polygons import PolygonSet
+
+
+class GnomeMap(serializable.Serializable):
+    """
+    The very simplest map for GNOME -- all water
+    with only a bounding box for the map bounds.
+
+    This also serves as a description of the interface
+    """
+    _update = ['map_bounds', 'spillable_area']
+    _create = []
+    _create.extend(_update)
+    state = copy.deepcopy(serializable.Serializable.state)
+    state.add(create=_create, update=_update)
+
+    refloat_halflife = None  # note -- no land, so never used
+
+    def __init__(self, map_bounds=None, spillable_area=None, id=None):
+        """
+        This __init__ will be different for other implementations
+
+        Optional parameters (kwargs)
+
+        :param map_bounds: The polygon bounding the map -- could be larger
+                           or smaller than the land raster
+
+        :param spillable_area: The polygon bounding the spillable_area
+
+        :param id: unique ID of the object. Using UUID as a string.
+                   This is only used when loading object from save file.
+        :type id: string
+
+        Note on 'map_bounds':
+            ( (x1,y1), (x2,y2),(x3,y3),..)
+            An NX2 array of points that describe a polygon
+            if no map bounds is provided -- the whole world is valid
+        """
+
+        if map_bounds is not None:
+            self.map_bounds = np.asarray(map_bounds,
+                                         dtype=np.float64).reshape(-1, 2)
+        else:
+            # using -360 to 360 to allow stuff to cross the dateline..
+            self.map_bounds = np.array(((-360, 90),
+                                        (360, 90),
+                                        (360, -90),
+                                        (-360, -90),
+                                        ), dtype=np.float64)
+
+        if spillable_area is None:
+            self.spillable_area = self.map_bounds
+        else:
+            self.spillable_area = np.asarray(spillable_area,
+                                             dtype=np.float64).reshape(-1, 2)
+
+        self._gnome_id = GnomeId(id)
+
+    id = property(lambda self: self._gnome_id.id)
+
+    def on_map(self, coords):
+        """
+        :param coords: location for test.
+        :type coords: 3-tuple of floats: (long, lat, depth) or a
+                                         NX3 numpy array
+
+        :return: bool array: True if the location is on the map,
+                             False otherwise
+
+        Note:
+          coord is 3-d, but the concept of "on the map" is 2-d in this context,
+          so depth is ignored.
+
+        """
+        coords = np.asarray(coords, dtype=world_point_type)
+        on_map_mask = points_in_poly(self.map_bounds, coords)
+        return on_map_mask
+
+    def on_land(self, coord):
+        """
+        :param coord: location for test.
+        :type coord: 3-tuple of floats: (long, lat, depth)
+
+        :return:
+         - Always returns False-- no land in this implementation
+
+        """
+        return False
+
+    def in_water(self, coords):
+        """
+        :param coords: location for test.
+        :type coords: 3-tuple of floats: (long, lat, depth)
+                      or an Nx3 array
+
+        :returns:
+         - True if the point is in the water,
+         - False if the point is on land (or off map?)
+
+         This implementation has no land, so always True in on the map.
+
+        """
+        return self.on_map(coords)
+
+    def allowable_spill_position(self, coord):
+        """
+
+        :param coord: location for test.
+        :type coord: 3-tuple of floats: (long, lat, depth)
+
+        :return:
+         - True if the point is an allowable spill position
+         - False if the point is not an allowable spill position
+
+        .. note:: it could be either off the map, or in a location that
+                  spills aren't allowed
+
+        """
+        return points_in_poly(self.spillable_area, coord)
+
+    def _set_off_map_status(self, spill):
+        """
+        Determines which LEs moved off the map
+
+        Called by beach_elements after checking for land-hits
+
+        :param spill: current SpillContainer
+        :type spill:  :class:`gnome.spill_container.SpillContainer`
+
+        """
+        next_positions = spill['next_positions']
+        status_codes = spill['status_codes']
+        off_map = np.logical_not(self.on_map(next_positions))
+        #status_codes[off_map] = oil_status.off_maps
+        status_codes[off_map] = oil_status.to_be_removed
+
+    def beach_elements(self, spill):
+        """
+        Determines which LEs were or weren't beached or moved off_map.
+        status_code is changed to oil_status.off_maps if off the map.
+
+        Called by the model in the main time loop, after all movers have acted.
+
+        :param spill: current SpillContainer
+        :type spill:  :class:`gnome.spill_container.SpillContainer`
+
+        This map class has no land, so only the map check is done
+        and nothing changes
+        """
+        self._set_off_map_status(spill)
+
+    def refloat_elements(self, spill_container, time_step):
+        """
+        This method performs the re-float logic -- changing the element
+        status flag, and moving the element to the last known water position
+
+        :param spill_container: current SpillContainer
+        :type spill_container:  :class:`gnome.spill_container.SpillContainer`
+
+        .. note::
+            This map class has no land, and so is a no-op.
+        """
+        pass
+
+    def resurface_airborne_elements(self, spill_container):
+        """
+        Takes any elements that are left above the water surface (z < 0.0)
+        and puts them on the surface (z == 0.0)
+
+        :param spill_container: current SpillContainer
+        :type spill_container:  :class:`gnome.spill_container.SpillContainer`
+
+        .. note::
+            While this shouldn't occur according to the physics we're modeling,
+            some movers may push elements up to high, or multiple movers may
+            add vertical movement that adds up to over the surface.
+        """
+        next_positions = spill_container['next_positions']
+        #next_positions[:,2] = np.where(next_positions[:,2]<0.0, 0.0,
+        #                               next_positions[:,2])
+        np.maximum(next_positions[:, 2], 0.0, out=next_positions[:, 2])
+        return None
+
+
+class RasterMap(GnomeMap):
+    """
+    A land water map implemented as a raster
+
+    This one uses a numpy array of uint8, so there are 8 bits to choose from...
+
+    It requires a constant refloat half-life in hours
+
+    This will usually be initialized in a sub-class (from a BNA, etc)
+    NOTE: Nothing new added to state attribute for serialization
+    """
+    ## NOTE: spillable area can be both larger and smaller than land raster:
+    ##       map bounds can also be larger or smaller:
+    ##            both are done with a point in polygon check
+    ##       if map is smaller than land polygons, no need for raster to be
+    ##       larger than map -- but no impimented yet.
+
+    ## flags for what's in the bitmap
+    ## in theory -- it could be used for other data:
+    ##  refloat, other properties?
+    ## note the BW map_canvas only does 1, though.
+
+    land_flag = 1
+
+    def __init__(self,
+                 refloat_halflife,  # hours
+                 bitmap_array,
+                 projection,
+                 **kwargs):
+        """
+        create a new RasterMap
+
+        :param refloat_halflife: The halflife for refloating off land
+                                 -- assumed to be the same for all land.
+        :type refloat_halflife: float. Units are hours
+
+        :param bitmap_array: A numpy array that stores the land-water map
+        :type bitmap_array: a (W,H) numpy array of type uint8
+
+        :param projection: A Projection object -- used to convert from
+                           lat-long to pixels in the array
+        :type projection: :class:`gnome.map_canvas.Projection`
+
+        Optional arguments (kwargs)
+
+        :param map_bounds: The polygon bounding the map -- could be larger
+                           or smaller than the land raster
+        :type map_bounds: (N,2) numpy array of floats
+
+        :param spillable_area: The polygon bounding the spillable_area
+        :type spillable_area: (N,2) numpy array of floats
+
+        :param id: unique ID of the object. Using UUID as a string.
+                   This is only used when loading object from save file.
+
+        :type id: string
+        """
+        
+        self._refloat_halflife = refloat_halflife*60.0*60.0 # convert to seconds
+        if bitmap_array.dtype !=np.dtype('uint8'):
+            raise ValueError("wrong data type for bitmap_array: %s"%bitmap_array.dtype)
+        self.bitmap = bitmap_array
+        self.projection = projection
+
+        GnomeMap.__init__(self, **kwargs)
+
+    @property
+    def refloat_halflife(self):
+        return self._refloat_halflife / 3600.0  # convert to hours
+
+    @refloat_halflife.setter
+    def refloat_halflife(self, value):
+        self._refloat_halflife = value * 3600.0  # convert to seconds
+
+    def _on_land_pixel(self, coord):
+        """
+        returns 1 if the point is on land, 0 otherwise
+
+        :param coord: pixel coordinates of point of interest
+        :type coord: tuple: (row, col)
+
+        .. note:: Only used internally or for testing -- no need for external
+                  API to use pixel coordinates.
+        """
+        try:
+            return self.bitmap[coord[0], coord[1]] & self.land_flag
+        except IndexError:
+            # not on land if outside the land raster. (Might be off the map!)
+            return False
+
+    def on_land(self, coord):
+        """
+        :param coord: (long, lat, depth) location -- depth is ignored here.
+        :type coord: 3-tyuple of floats -- (long, lat, depth)
+
+        :return:
+         - 1 if point on land
+         - 0 if not on land
+
+        .. note:: to_pixel() converts to array of points...
+        """
+        return self._on_land_pixel(self.projection.to_pixel(coord)[0])
+
+    def _on_land_pixel_array(self, coords):
+        """
+        determines which LEs are on lond
+
+        :param coords:  Nx2 numpy int array of pixel coords matching the bitmap
+        :type coords:  Nx2 numpy int array of pixel coords matching the bitmap
+
+        returns: a (N,) array of bools - true for particles that are on land
+        """
+        mask = map(point_in_poly, [self.map_bounds, ] * len(coords), coords)
+        racpy = np.copy(coords)[mask]
+        mskgph = self.bitmap[racpy[:, 0], racpy[:, 1]]
+        chrmgph = np.array([0, ] * len(coords))
+        chrmgph[np.array(mask)] = mskgph
+        return chrmgph
+
+    def _in_water_pixel(self, coord):
+        try:
+            return not (self.bitmap[coord[0], coord[1]] & self.land_flag)
+        except IndexError:
+            # Note: this could be off map, which may be a different thing
+            #       than on land....but off the map should have been tested
+            #       first
+            return True
+
+    def in_water(self, coord):
+        """
+        checks if it's on the map, first.
+            (depth is ignored in this version)
+
+        :param coord: (lon, lat, depth) coordinate
+
+        :return: true if the point given by coord is in the water
+
+        """
+        if not self.on_map(coord):
+            return False
+        else:
+            # to_pixel makes a NX2 array
+            return self._in_water_pixel(self.projection.to_pixel(coord,
+                                                                 asint=True)[0]
+                                        )
+
+    def beach_elements(self, spill):
+        """
+        Determines which elements were or weren't beached.
+
+        Any that are beached have the beached flag set, and a
+        "last known water position" (lkwp) is computed
+
+        This version uses a modified Bresenham algorithm to find out
+        which pixels the LE may have crossed.
+
+        :param spill: the current spill container
+        :type spill:  :class:`gnome.spill_container.SpillContainer`
+            It must have the following data arrays:
+            ('prev_position', 'positions', 'last_water_pt', 'status_code')
+        """
+
+        self.resurface_airborne_elements(spill)
+
+        # pull the data from the spill
+        ## is the last water point the same as the previous position? why not??
+        ## if beached, it won't move, if not, then we can use it?
+        start_pos = spill['positions']
+        next_pos = spill['next_positions']
+        status_codes = spill['status_codes']
+        last_water_positions = spill['last_water_positions']
+
+        # transform to pixel coords:
+        # NOTE: must be integers!
+        start_pos_pixel = self.projection.to_pixel(start_pos, asint=True)
+        next_pos_pixel = self.projection.to_pixel(next_pos, asint=True)
+        last_water_pos_pixel = self.projection.to_pixel(last_water_positions,
+                                                        asint=True)
+
+        # call the actual hit code:
+        # the status_code and last_water_point arrays are altered in-place
+        # only check the ones that aren't already beached?
+        self._check_land(self.bitmap,
+                         start_pos_pixel, next_pos_pixel,
+                         status_codes, last_water_pos_pixel)
+
+        #transform the points back to lat-long.
+        beached = (status_codes == oil_status.on_land)
+        next_pos[beached, :2] = self.projection.to_lonlat(next_pos_pixel[beached])
+        last_water_positions[beached, :2] = self.projection.to_lonlat(last_water_pos_pixel[beached, :2])
+
+        self._set_off_map_status(spill)
+
+    def refloat_elements(self, spill_container, time_step):
+        """
+        This method performs the re-float logic -- changing the element
+        status flag, and moving the element to the last known water position
+
+        :param spill_container: the current spill container
+        :type spill_container:  :class:`gnome.spill_container.SpillContainer`
+        """
+        # index into array of particles on_land
+        r_idx = np.where(spill_container['status_codes'] == oil_status.on_land)[0]
+
+        if r_idx.size == 0:  # no particles on land
+            return
+
+        if self._refloat_halflife > 0.0:
+            # refloat particles based on probability
+            refloat_probability = 1.0 - 0.5 ** (float(time_step) / self._refloat_halflife)
+            rnd = np.random.uniform(0, 1, len(r_idx))
+
+            # subset of indices that will refloat
+            # maybe we should rename refloat_probability since
+            # rnd <= refloat_probability to
+            # refloat, maybe call it stay_on_land_probability
+            r_idx = r_idx[np.where(rnd <= refloat_probability)[0]]
+
+        if r_idx.size > 0:
+            # check is not required, but why do this operation if no particles
+            # need to be refloated
+            spill_container['positions'][r_idx] = spill_container['last_water_positions'][r_idx]
+            spill_container['status_codes'][r_idx] = oil_status.in_water
+
+    def _check_land(self, raster_map,
+                    positions, end_positions,
+                    status_codes, last_water_positions):
+        """
+        Do the actual land-checking.  This method calls a Cython version:
+            gnome.cy_gnome.cy_land_check.check_land()
+
+        The arguments 'status_codes', 'positions' and 'last_water_positions'
+        are altered in place.
+        """
+        check_land(raster_map, positions, end_positions,
+                   status_codes, last_water_positions)
+
+    def allowable_spill_position(self, coord):
+        """
+        Returns true is the spill position is in the allowable spill area
+
+        .. note::
+            This may not be the same as in_water!
+
+        :param coord: (lon, lat, depth) coordinate
+        """
+        if self.on_map(coord):
+            if not self.on_land(coord):
+                if self.spillable_area is None:
+                    return True
+                else:
+                    return points_in_poly(self.spillable_area, coord)
+            else:
+                return False
+        else:
+            return False
+
+    def to_pixel_array(self, coords):
+        """
+        Projects an array of (lon, lat) tuples onto the bitmap,
+        and modifies it in place to hold the corresponding projected values.
+
+        :param coords:  a numpy array of (lon, lat, depth) points
+
+        :return: a numpy array of (x, y) pixel values
+        """
+
+        return self.projection.to_pixel(coords)
+
+
+class MapFromBNA(RasterMap, serializable.Serializable):
+    """
+    A raster land-water map, created from a BNA file
+    """
+    state = copy.deepcopy(RasterMap.state)
+    state.add(create=['refloat_halflife'], update=['refloat_halflife'])
+    state.add_field(serializable.Field('filename', isdatafile=True,
+                                       create=True, read=True))
+
+    def __init__(self, filename,
+                 refloat_halflife=6,  # hours
+                 raster_size=1024 * 1024,  # default to 1MB raster
+                 **kwargs):
+        """
+        Creates a GnomeMap (specifically a RasterMap) from a bna file.
+        It is expected that you will get the spillable area and map bounds
+        from the BNA -- if they exist
+
+        Required arguments:
+
+        :param bna_file: full path to a bna file
+        :param refloat_halflife: the half-life (in hours) for the re-floating.
+        :param raster_size: the total number of pixels (bytes) to make the
+                            raster -- the actual size will match the
+                            aspect ratio of the bounding box of the land
+
+        Optional arguments (kwargs):
+
+        :param map_bounds: The polygon bounding the map -- could be larger or
+                           smaller than the land raster
+        :param spillable_area: The polygon bounding the spillable_area
+        :param id: unique ID of the object. Using UUID as a string.
+                   This is only used when loading object from save file.
+        :type id: string
+        """
+        self.filename = filename
+        polygons = haz_files.ReadBNA(filename, "PolygonSet")
+        map_bounds = None
+        spillable_area = None
+        # find the spillable area and map bounds:
+        # and create a new polygonset without them
+        #  fixme -- adding a "pop" method to PolygonSet might be better
+        #      or a gnome_map_data object...
+        just_land = PolygonSet()  # and lakes....
+
+        for p in polygons:
+            if p.metadata[1].lower() == "spillablearea":
+                spillable_area = p
+            elif p.metadata[1].lower() == "map bounds":
+                map_bounds = p
+            else:
+                just_land.append(p)
+        # now draw the raster map with a map_canvas:
+        #determine the size:
+        BB = just_land.bounding_box
+        # create spillable area and  bounds if they weren't in the BNA
+        if map_bounds is None:
+            map_bounds = BB.AsPoly()
+        if spillable_area is None:
+            spillable_area = map_bounds
+
+        # user defined spillable_area, map_bounds overrides data obtained
+        # from polygons
+        spillable_area = kwargs.pop('spillable_area', spillable_area)
+        map_bounds = kwargs.pop('map_bounds', map_bounds)
+
+        # stretch the bounding box, to get approximate aspect ratio in
+        # projected coords.
+        aspect_ratio = np.cos(BB.Center[1] * np.pi / 180) * BB.Width / BB.Height
+        w = int(np.sqrt(raster_size * aspect_ratio))
+        h = int(raster_size / w)
+
+        canvas = map_canvas.MapCanvas( (w, h), land_polygons=just_land)
+        canvas.draw_background()
+        canvas.save_background("bna_map_test%s.png"%self.filename)
+
+        ## get the bitmap as a numpy array:
+        bitmap_array = canvas.background_as_array()
+        ## convert to simple 1/0 array:
+        land = canvas.get_color_index('land')
+        bitmap_array = np.where(bitmap_array==land, np.uint8(1), np.uint8(0))
+
+        RasterMap.__init__(self,
+                           refloat_halflife,  # hours
+                           bitmap_array,
+                           canvas.projection,
+                           map_bounds=map_bounds,
+                           spillable_area=spillable_area,
+                           **kwargs)
+
+        return None