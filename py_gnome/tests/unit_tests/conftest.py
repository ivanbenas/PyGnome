"""
Defines test fixtures as well as functions that are used by multiple tests
and test modules

The scope="module" on the fixtures ensures it is only invoked once per test
module
"""

import os
from datetime import datetime, timedelta
import copy

import numpy
np = numpy

import pytest

from gnome.basic_types import datetime_value_2d
from gnome.array_types import windages, windage_range, windage_persist

from gnome.map import MapFromBNA
from gnome.model import Model

from gnome.spill_container import SpillContainer
from gnome.spill import PointLineSource

from gnome.movers import SimpleMover


def mock_append_data_arrays(array_types, num_elements, data_arrays={}):
    """
    takes array_types desired by test function and number of elements
    to be initialized. For testing element_type functionality with a
    SpillContainer. Mocks the functionality of
    SpillContainer()._append_data_arrays(..)

    :param array_types: dict of array_types used to initialize data_arrays.
        If data_arrays is empty, then use the initialize_null() method of
        each array_type to first initialize it, then append to it.
    :param num_elements: number of elements to be released. Append
        'num_elements' to data_arrays
    :param data_arrays: empty by default. But this could contain a dictionary
        of data_arrays. In this case, just initialize each array_type for
        'num_elements' and append it to numpy array in dict.
        Function makes a deepcopy of data_arrays, appends to the copied dict,
        and returns this copy after appending num_elements to numpy arrays.
        SpillContainer would be managing this dict in the real use case
    """
    array_types = dict(array_types)
    data_arrays = copy.deepcopy(data_arrays)

    for name, array_type in array_types.iteritems():
        # initialize null arrays so they exist before appending
        if name not in data_arrays:
            data_arrays[name] = array_type.initialize_null()

        arr = array_type.initialize(num_elements)
        data_arrays[name] = np.r_[data_arrays[name], arr]

    return data_arrays


def sample_sc_release(num_elements=10,
                      start_pos=(0.0, 0.0, 0.0),
                      release_time=datetime(2000, 1, 1, 1),
                      uncertain=False,
                      time_step=360,
                      spill=None,
                      element_type=None,
                      current_time=None,
                      arr_types=None):
    """
    Initialize a spill of type spill_obj, add it to a SpillContainer.
    Invoke release_elements on SpillContainer, then return the spill container
    object
    """
    if current_time is None:
        current_time = release_time

    if spill is None:
<<<<<<< HEAD
        spill = gnome.spill.PointLineSource(num_elements, start_pos,
                                            release_time)
=======
        spill = PointLineSource(num_elements, start_pos, release_time)
    spill.mass = num_elements

>>>>>>> 4deb9e33
    if element_type is not None:
        spill.element_type = element_type

    if current_time is None:
        current_time = spill.release_time

    if arr_types is None:
        # default always has standard windage parameters required by wind_mover
        arr_types = {'windages': windages,
                     'windage_range': windage_range,
                     'windage_persist': windage_persist}

    sc = SpillContainer(uncertain)
    sc.spills.add(spill)

    # used for testing so just assume there is a Windage array
    sc.prepare_for_model_run(arr_types)
    sc.release_elements(time_step, current_time)
    return sc


@pytest.fixture(scope='module')
def invalid_rq():
    """
    Provides invalid (r,theta) values for the transforms for wind
    and current from (r,theta) to (u,v)

    Transforms require r > 0, and 0 <= theta <=360. This returns bad values
    for (r,q)

    :returns: dictionary containing 'rq' which is numpy array of '(r,q)' values
    that violate above requirement
    """

    bad_rq = np.array([(-1, 0), (1, -1), (1, 361)], dtype=np.float64)
    return {'rq': bad_rq}

# use this for wind and current deterministic (r,theta)

rq = np.array([
    (1, 0),
    (1, 45),
    (1, 90),
    (1, 120),
    (1, 180),
    (1, 270),
    ], dtype=np.float64)


@pytest.fixture(scope='module')
def rq_wind():
    """
    (r,theta) setup for wind on a unit circle for 0,90,180,270 deg

    :returns: dictionary containing 'rq' and 'uv' which is numpy array of (r,q)
        values and the corresponding (u,v)
    """

    uv = np.array([
        (0, -1),
        (-1. / np.sqrt(2), -1. / np.sqrt(2)),
        (-1, 0),
        (-np.sqrt(3) / 2, .5),
        (0, 1),
        (1, 0),
        ], dtype=np.float64)
    return {'rq': rq, 'uv': uv}


@pytest.fixture(scope='module')
def rq_curr():
    """
    (r,theta) setup for current on a unit circle

    :returns: dictionary containing 'rq' and 'uv' which is numpy array of (r,q)
        values and the corresponding (u,v)
    """

    uv = np.array([
        (0, 1),
        (1. / np.sqrt(2), 1. / np.sqrt(2)),
        (1, 0),
        (np.sqrt(3) / 2, -.5),
        (0, -1),
        (-1, 0),
        ], dtype=np.float64)
    return {'rq': rq, 'uv': uv}


@pytest.fixture(scope='module')
def rq_rand():
    """
    (r,theta) setup randomly generated array of length = 3. The uv = None,
    only (r,theta) are randomly generated: 'r' is between (.5,len(rq)) and
    'theta' is between (0,360)

    :returns: dictionary containing randomly generated 'rq', which is numpy
        array of (r,q) values
    """

    rq = np.zeros((5, 2), dtype=np.float64)

    # cannot be 0 magnitude vector - let's just make it from 0.5

    rq[:, 0] = np.random.uniform(.5, len(rq), len(rq))

    rq[:, 1] = np.random.uniform(0, 360, len(rq))
    return {'rq': rq}


@pytest.fixture(scope='module')
def wind_circ(rq_wind):
    """
    Create Wind object using the time series given by test fixture 'rq_wind'
    'wind' object where timeseries is defined as:
         - 'time' defined by: [datetime(2012,11,06,20,10+i,30)
            for i in range(len(dtv_rq))]
         - 'value' defined by: (r,theta) values ferom rq_wind fixtures, units
            are 'm/s'

    :returns: a dict containing following three keys: 'wind', 'rq', 'uv'
              'wind' object, timeseries in (r,theta) format 'rq', timeseries in
              (u,v) format 'uv'.
    """

    from gnome import environment
    dtv_rq = np.zeros((len(rq_wind['rq']), ),
                      dtype=datetime_value_2d).view(dtype=np.recarray)
    dtv_rq.time = [datetime(
        2012,
        11,
        06,
        20,
        10 + i,
        30,
        ) for i in range(len(dtv_rq))]
    dtv_rq.value = rq_wind['rq']
    dtv_uv = np.zeros((len(dtv_rq), ),
                   dtype=datetime_value_2d).view(dtype=np.recarray)
    dtv_uv.time = dtv_rq.time
    dtv_uv.value = rq_wind['uv']
    wm = environment.Wind(timeseries=dtv_rq, format='r-theta',
                          units='meter per second')
    return {'wind': wm, 'rq': dtv_rq, 'uv': dtv_uv}


@pytest.fixture(scope='module')
def sample_spatial_release_spill():
    """
    creates an example SpatialRelease object with
    start_positions: ((0., 0., 0.), (28.0, -75.0, 0.), (-15, 12, 4.0),
                   (80, -80, 100.0))
    release_time: datetime(2012, 1, 1, 1)
    :returns: a tuple containing (spill, start_positions). start_positions
        should be equal to spill.start_positions
    """
    from gnome.spill import SpatialRelease
    start_positions = ((0., 0., 0.), (28.0, -75.0, 0.), (-15, 12, 4.0),
                   (80, -80, 100.0))
    rel = SpatialRelease(start_positions, release_time=datetime(2012, 1, 1, 1))
    sp = gnome.spill.Spill(release=rel)
    return (sp, start_positions)


@pytest.fixture(scope='module')
def sample_vertical_plume_source():
    '''
    creates an example VerticalPlumeSource object
    '''
    from gnome.spill import VerticalPlumeSource
    from gnome.utilities.plume import get_plume_data

    release_time = datetime.now()
    vps = VerticalPlumeSource(num_elements=200,
                              start_position=(28, -78, 0.),
                              release_time=release_time,
                              end_release_time=release_time + timedelta(hours=24),
                              plume_data=get_plume_data(),
                              )

    vps.plume_gen.time_step_delta = timedelta(hours=1).total_seconds()

    return vps


@pytest.fixture(scope='module')
def sample_sc_no_uncertainty():
    """
    Sample spill container with 2 point_line_release_spill spills:

    - release_time for 2nd spill is 1 hour delayed
    - 2nd spill takes 4 hours to release and end_position is different so it
      is a time varying, line release
    - both have a volume of 10 and default element_type

    Nothing is released. This module simply defines a SpillContainer, adds
    the two spills and returns it. It is used in test_spill_container.py
    and test_elements.py so defined as a fixture.
    """
    sc = SpillContainer()
    # Sample data for creating spill
    num_elements = 100
    start_position = (23.0, -78.5, 0.0)
    release_time = datetime(2012, 1, 1, 12)
    end_position = (24.0, -79.5, 1.0)
    end_release_time = datetime(2012, 1, 1, 12) + timedelta(hours=4)

    spills = [gnome.spill.PointLineSource(num_elements,
                              start_position,
                              release_time,
                              volume=10),
              gnome.spill.PointLineSource(num_elements, start_position,
                              release_time + timedelta(hours=1),
                              end_position, end_release_time,
                              volume=10),
              ]
    sc.spills.add(spills)
    return sc


@pytest.fixture(scope='module')
def sample_model():
    """
    sample model with no outputter and no spills. Use this as a template for
    fixtures to add spills
    Uses:
        sample_data/MapBounds_Island.bna
        Contains: gnome.movers.SimpleMover(velocity=(1.0, -1.0, 0.0))
        duration is 1 hour with 15min intervals so 5 timesteps total,
        including initial condition,
        model is uncertain and cache is not enabled
        No spills or outputters defined

    To use:
        add a spill and run

    :returns: It returns a dict -
        {'model':model,
         'release_start_pos':start_points,
         'release_end_pos':end_points}
        The release_start_pos and release_end_pos can be used by test to define
        the spill's 'start_position' and 'end_position'
    """

    release_time = datetime(2012, 9, 15, 12, 0)

    # the image output map

    mapfile = os.path.join(os.path.dirname(__file__), '../sample_data',
                           'MapBounds_Island.bna')

    # the land-water map

    map_ = MapFromBNA(mapfile, refloat_halflife=06)  # seconds

    model = Model(time_step=timedelta(minutes=15),
                  start_time=release_time,
                  duration=timedelta(hours=1),
                  map=map_,
                  uncertain=True,
                  cache_enabled=False,
                  )

    model.movers += SimpleMover(velocity=(1., -1., 0.0))

    model.uncertain = True

    start_points = np.zeros((3, ), dtype=np.float64)
    end_points = np.zeros((3, ), dtype=np.float64)

    start_points[:] = (-127.1, 47.93, 0)
    end_points[:] = (-126.5, 48.1, 0)

    return {'model': model, 'release_start_pos': start_points,
            'release_end_pos': end_points}<|MERGE_RESOLUTION|>--- conflicted
+++ resolved
@@ -78,14 +78,9 @@
         current_time = release_time
 
     if spill is None:
-<<<<<<< HEAD
-        spill = gnome.spill.PointLineSource(num_elements, start_pos,
-                                            release_time)
-=======
         spill = PointLineSource(num_elements, start_pos, release_time)
     spill.mass = num_elements
 
->>>>>>> 4deb9e33
     if element_type is not None:
         spill.element_type = element_type
 
